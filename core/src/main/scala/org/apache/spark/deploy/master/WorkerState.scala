--- conflicted
+++ resolved
@@ -17,13 +17,7 @@
 
 package org.apache.spark.deploy.master
 
-<<<<<<< HEAD
 private[spark] object WorkerState extends Enumeration {
-=======
-private[spark] object WorkerState
-  extends Enumeration("ALIVE", "DEAD", "DECOMMISSIONED", "UNKNOWN") {
-
->>>>>>> 3d4ad84b
   type WorkerState = Value
 
   val ALIVE, DEAD, DECOMMISSIONED, UNKNOWN = Value
